apiVersion: k0rdent.mirantis.com/v1alpha1
kind: Release
metadata:
  name: kcm-0-2-0
  annotations:
    helm.sh/resource-policy: keep
spec:
  version: 0.2.0
  kcm:
    template: kcm-0-2-0
  capi:
    template: cluster-api-0-2-0
  providers:
    - name: cluster-api-provider-k0sproject-k0smotron
      template: cluster-api-provider-k0sproject-k0smotron-0-2-0
    - name: cluster-api-provider-azure
      template: cluster-api-provider-azure-0-2-0
    - name: cluster-api-provider-vsphere
      template: cluster-api-provider-vsphere-0-2-0
    - name: cluster-api-provider-aws
<<<<<<< HEAD
      template: cluster-api-provider-aws-0-2-1
=======
      template: cluster-api-provider-aws-0-2-0
>>>>>>> 3305027e
    - name: cluster-api-provider-openstack
      template: cluster-api-provider-openstack-0-2-0
    - name: cluster-api-provider-docker
      template: cluster-api-provider-docker-0-2-0
    - name: cluster-api-provider-gcp
      template: cluster-api-provider-gcp-0-2-0
    - name: projectsveltos
      template: projectsveltos-0-51-2<|MERGE_RESOLUTION|>--- conflicted
+++ resolved
@@ -18,11 +18,7 @@
     - name: cluster-api-provider-vsphere
       template: cluster-api-provider-vsphere-0-2-0
     - name: cluster-api-provider-aws
-<<<<<<< HEAD
       template: cluster-api-provider-aws-0-2-1
-=======
-      template: cluster-api-provider-aws-0-2-0
->>>>>>> 3305027e
     - name: cluster-api-provider-openstack
       template: cluster-api-provider-openstack-0-2-0
     - name: cluster-api-provider-docker
